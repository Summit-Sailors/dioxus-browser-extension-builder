--- conflicted
+++ resolved
@@ -37,17 +37,21 @@
       - name: Install dependencies (Linux)
         if: runner.os == 'Linux'
         run: sudo apt-get update && sudo apt-get install -y build-essential pkg-config binutils gcc
-<<<<<<< HEAD
-=======
-
-      - name: Set linker path
-        if: runner.os == 'Linux'
-        run: sudo ln -s /usr/bin/lld-11 /usr/bin/ld
->>>>>>> b9014caa
 
       - name: Install dependencies (macOS)
         if: runner.os == 'macOS'
         run: brew install llvm
+
+      - name: Install Chocolatey
+        if: runner.os == 'Windows'
+        run: |
+          Set-ExecutionPolicy Bypass -Scope Process -Force; [System.Net.ServicePointManager]::SecurityProtocol = [System.Net.ServicePointManager]::SecurityProtocol -bor 3072; iex ((New-Object System.Net.WebClient).DownloadString('https://community.chocolatey.org/install.ps1'))
+
+      - name: Install dependencies (Windows)
+        if: runner.os == 'Windows'
+        run: |
+          choco install visualstudio2022buildtools llvm -y
+          $env:PATH = "$env:PATH;C:\Program Files\LLVM\bin"
 
       - name: Install Chocolatey
         if: runner.os == 'Windows'
@@ -68,6 +72,9 @@
 
       - name: Install wasm-pack
         run: cargo install wasm-pack
+
+      - name: Install just
+        run: cargo install just
 
       - name: Install just
         run: cargo install just
